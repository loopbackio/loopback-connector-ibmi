--- conflicted
+++ resolved
@@ -21,7 +21,6 @@
 class IBMiConnector extends SQLConnector {
   constructor(settings) {
     super('ibmi', settings);
-<<<<<<< HEAD
     this.connectionString = settings.connectionString;
     this.PARAMETER_MARKER = '?';
     this.transactionMap = {};
@@ -33,21 +32,6 @@
       odbc.SQL_TXN_READ_COMMITTED;
     this.transactionMap[Transaction.READ_UNCOMMITTED] =
       odbc.SQL_TXN_READ_UNCOMMITTED;
-=======
-    let connectionString;
-    if (settings.connectionString === undefined) {
-      if (settings.dsn === undefined || settings.user === undefined || settings.password === undefined) {
-        throw new Error('For loopback-connector-ibmi, your datasource must define either a "dsn"/"connectionString" OR a "database", "user", and "password"');
-      } else {
-        connectionString = `DSN=${settings.database};UID=${settings.user};PWD=${settings.password}`;
-      }
-    } else {
-      connectionString = settings.connectionString;
-    }
-    console.log(connectionString);
-    this.pool = new odbc.Pool(connectionString);
-    this.defaultSchema = settings.schema;
->>>>>>> b888aa73
   }
 
   // Override SQLConnector functions
@@ -178,7 +162,6 @@
   }
 
   convertNumberType(p, defaultType) {
-<<<<<<< HEAD
     let dt = defaultType;
     let precision = p.precision;
     let scale = p.scale;
@@ -187,27 +170,11 @@
       dt = String(p[this.name].dataType);
       precision = p[this.name].dataPrecision;
       scale = p[this.name].dataScale;
-=======
-    var self = this;
-    var dt = defaultType;
-    var precision = p.precision;
-    var scale = p.scale;
-  
-    if (p[self.name] && p[self.name].dataType) {
-      dt = String(p[self.name].dataType);
-      precision = p[self.name].dataPrecision;
-      scale = p[self.name].dataScale;
->>>>>>> b888aa73
     } else if (p.dataType) {
       dt = String(p.dataType);
     } else {
       return dt;
     }
-<<<<<<< HEAD
-
-=======
-  
->>>>>>> b888aa73
     switch (dt) {
       case 'DECIMAL':
         dt = 'DECIMAL';
@@ -220,11 +187,6 @@
       default:
         break;
     }
-<<<<<<< HEAD
-
-=======
-  
->>>>>>> b888aa73
     return dt;
   }
 
@@ -366,13 +328,9 @@
 
     if (operations.length) {
       // Add the ALTER TABLE statement to the list of tasks to perform later.
-<<<<<<< HEAD
       sql.push(`ALTER TABLE ${this.schema(model) ?
         `${this.schema(model)}.` : ''}${this.tableEscaped(model)}
       ${operations.join(' ')}`);
-=======
-      sql.push(`ALTER TABLE ${this.schema}.${this.tableEscaped(model)} ${operations.join(' ')}`);
->>>>>>> b888aa73
     }
 
     operations = [];
@@ -420,13 +378,9 @@
 
     if (operations.length) {
       // Add the ALTER TABLE statement to the list of tasks to perform later.
-<<<<<<< HEAD
       sql.push(`ALTER TABLE ${this.schema(model) ?
         `${this.schema(model)}.` : ''}${this.tableEscaped(model)}
       ${operations.join(' ')}`);
-=======
-      sql.push(`ALTER TABLE ${this.schema}.${this.tableEscaped(model)} ${operations.join(' ')}`);
->>>>>>> b888aa73
     }
 
     // add single-column indexes
@@ -532,12 +486,8 @@
 
   buildColumnDefinition(model, prop) {
     const p = this.getModelDefinition(model).properties[prop];
-<<<<<<< HEAD
     return `${this.columnDataType(model, prop)}
     ${(!this.isNullable(p) ? 'NOT NULL' : '')}`;
-=======
-    return `${this.columnDataType(model, prop)} ${(!this.isNullable(p) ? 'NOT NULL' : '')}`;
->>>>>>> b888aa73
   }
 
   buildIndex(model, property) {
@@ -573,13 +523,8 @@
     // Build model level indexes
     Object.keys(indexes).forEach((index) => {
       const i = indexes[index];
-<<<<<<< HEAD
       let type = '';
       let kind = '';
-=======
-      const type = '';
-      const kind = '';
->>>>>>> b888aa73
       if (i.type) {
         type = 'USING ' + i.type;
       }
@@ -590,7 +535,6 @@
         // if index unique indicator is configured
         kind = 'UNIQUE';
       }
-<<<<<<< HEAD
       const indexedColumns = [];
       const indexName = this.escapeName(index);
       let columns = '';
@@ -598,15 +542,6 @@
       if (i.keys) {
         // for each field in "keys" object
         for (const key in i.keys) {
-=======
-      var indexedColumns = [];
-      var indexName = this.escapeName(index);
-      var columns = '';
-      // if indexes are configured as "keys"
-      if (i.keys) {
-        // for each field in "keys" object
-        for (var key in i.keys) {
->>>>>>> b888aa73
           if (i.keys[key] !== -1) {
             indexedColumns.push(this.escapeName(key));
           } else {
@@ -632,13 +567,8 @@
       }
     });
     // Define index for each of the properties
-<<<<<<< HEAD
     for (const p in definition.properties) {
       const propIndex = this.buildIndex(model, p);
-=======
-    for (var p in definition.properties) {
-      var propIndex = this.buildIndex(model, p);
->>>>>>> b888aa73
       if (propIndex) {
         indexClauses.push(propIndex);
       }
@@ -655,7 +585,6 @@
       const idName = this.idName(model);
       const idProp = this.getModelDefinition(model).properties[idName];
       if (idProp.generated) {
-<<<<<<< HEAD
         sql.push(`${this.columnEscaped(model, idName)}
         ${this.buildColumnDefinition(model, idName)}
                   GENERATED BY DEFAULT AS IDENTITY
@@ -664,13 +593,6 @@
         idProp.nullable = false;
         sql.push(`${this.columnEscaped(model, idName)}
         ${this.buildColumnDefinition(model, idName)} PRIMARY KEY`);
-=======
-        sql.push(`${this.columnEscaped(model, idName)} ${this.buildColumnDefinition(model, idName)}
-                  GENERATED ALWAYS AS IDENTITY (START WITH 1, INCREMENT BY 1) PRIMARY KEY`);
-      } else {
-        idProp.nullable = false;
-        sql.push(`${this.columnEscaped(model, idName)} ${this.buildColumnDefinition(model, idName)} PRIMARY KEY`);
->>>>>>> b888aa73
       }
     }
     Object.keys(definition.properties).forEach((prop) => {
@@ -684,21 +606,12 @@
       sql.push(`PRIMARY KEY(${pks.join(',')})`);
     }
 
-<<<<<<< HEAD
     // const indexes = this.buildIndexes(model);
     // indexes.forEach((i) => {
     //   sql.push(i);
     // });
 
     return sql.join(', ');
-=======
-    const indexes = this.buildIndexes(model);
-    indexes.forEach((i) => {
-      sql.push(i);
-    });
-
-    return sql.join(',\n  ');
->>>>>>> b888aa73
   }
 
   /**
@@ -1052,7 +965,6 @@
    * @param {Object} [options] Options object
    * @param {Function} [callback] The callback function
    */
-<<<<<<< HEAD
   async executeSQL(sql, params, options, callback) {
     const transaction = options.transaction;
     // running in a transaction
@@ -1065,32 +977,6 @@
       if (transaction.connection.connected === false) {
         return process.nextTick(() => {
           callback(new Error(g.f('Transaction connection is not active')));
-=======
-  executeSQL(sql, params, options, callback) {
-    console.log(sql);
-    this.pool.connect((error1, conn) => {
-      if (error1) {
-        callback(error1);
-        return;
-      }
-
-      // Transaction
-      if (options.transaction) {
-        conn.beginTransaction((error2) => {
-          if (error2) {
-            callback(error2);
-            return;
-          }
-          conn.query(sql, params, (error3, data) => {
-            // conn.close();
-            return callback(error3, data);
-          });
-        });
-      } else {
-        conn.query(sql, params, (error3, data) => {
-          // conn.close();
-          return callback(error3, data);
->>>>>>> b888aa73
         });
       }
 
@@ -1382,14 +1268,10 @@
    */
   // Overwrites the dropTable function in SQLConnector
   dropTable(model, cb) {
-<<<<<<< HEAD
     return this.execute(`BEGIN IF EXISTS (SELECT NAME FROM SYSIBM.TABLES
       WHERE${this.schema(model) ? ` TABLE_SCHEMA = '${this.schema(model)}'
       AND` : ''} TABLE_NAME = '${this.table(model)}')
       THEN DROP TABLE ${this.tableEscaped(model)}; COMMIT; END IF; END`, cb);
-=======
-    this.execute(`BEGIN IF EXISTS (SELECT NAME FROM SYSIBM.TABLES WHERE TABLE_SCHEMA = '${this.schema(model)}' AND TABLE_NAME = '${this.table(model)}') THEN DROP TABLE ${this.tableEscaped(model)}; COMMIT; END IF; END`, cb);
->>>>>>> b888aa73
   }
 
   ping(callback) {
@@ -1474,19 +1356,8 @@
   }
   /* eslint-enable class-methods-use-this, no-unused-vars */
 
-<<<<<<< HEAD
   disconnect(callback) {
     this.pool.close(callback);
-=======
-  searchForPropertyInActual(model, propName, actualFields) {
-    let found = false;
-    actualFields.forEach((f) => {
-      if (f.name === this.column(model, propName)) {
-        found = f;
-      }
-    });
-    return found;
->>>>>>> b888aa73
   }
 }
 
