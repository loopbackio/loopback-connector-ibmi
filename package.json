--- conflicted
+++ resolved
@@ -1,10 +1,6 @@
 {
   "name": "loopback-connector-ibmi",
-<<<<<<< HEAD
   "version": "1.0.0",
-=======
-  "version": "1.0.0-beta.1",
->>>>>>> b888aa73
   "description": "LoopBack Connector for Db2 on the IBM i",
   "engines": {
     "node": ">=8"
@@ -31,15 +27,10 @@
   "dependencies": {
     "async": "^1.5.0",
     "debug": "^2.2.0",
-<<<<<<< HEAD
     "loopback-connector": "^4.9.0",
     "moment": "^2.24.0",
     "moment-timezone": "^0.5.21",
     "odbc": "^2.2.1",
-=======
-    "loopback-connector": "^4.0.0",
-    "odbc": "^2.1.2",
->>>>>>> b888aa73
     "strong-globalize": "^2.8.2"
   },
   "devDependencies": {
@@ -48,13 +39,9 @@
     "eslint-config-airbnb-base": "^13.1.0",
     "eslint-config-loopback": "^13.0.0",
     "eslint-plugin-import": "^2.16.0",
-<<<<<<< HEAD
     "juggler-v3": "file:./deps/juggler-v3",
     "juggler-v4": "file:./deps/juggler-v4",
     "loopback-datasource-juggler": "^4.13.0",
-=======
-    "loopback-datasource-juggler": "^2.43.0",
->>>>>>> b888aa73
     "mocha": "^6.1.4",
     "rc": "^1.1.5",
     "should": "^8.1.1",
@@ -62,11 +49,7 @@
   },
   "repository": {
     "type": "git",
-<<<<<<< HEAD
     "url": "git://github.com/https://github.com/strongloop/loopback-connector-ibmi.git"
-=======
-    "url": "https://github.com/strongloop/loopback-connector-ibmi.git"
->>>>>>> b888aa73
   },
   "homepage": "https://github.com/strongloop/loopback-connector-ibmi",
   "bugs": {
